--- conflicted
+++ resolved
@@ -1,18 +1,13 @@
 #!/usr/bin/env bash
 
-<<<<<<< HEAD
-# http://stackoverflow.com/questions/59895/can-a-bash-script-tell-what-directory-its-stored-in
 SOURCE="${BASH_SOURCE[0]}"
-while [ -h "$SOURCE" ]; do # resolve $SOURCE until the file is no longer a symlink
+while [ -h "$SOURCE" ]; do
   DIR="$( cd -P "$( dirname "$SOURCE" )" && pwd )"
   SOURCE="$(readlink "$SOURCE")"
-  [[ $SOURCE != /* ]] && SOURCE="$DIR/$SOURCE" # if $SOURCE was a relative symlink, we need to resolve it relative to the path where the symlink file was located
+  [[ $SOURCE != /* ]] && SOURCE="$DIR/$SOURCE"
 done
 DIR="$( cd -P "$( dirname "$SOURCE" )" && pwd )"
-#
 
-=======
->>>>>>> 04f8b9fb
 function usage {
   echo
   echo "Quickly start, stop or restart Mycroft's esential services in detached screens"
